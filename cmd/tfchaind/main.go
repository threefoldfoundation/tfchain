--- conflicted
+++ resolved
@@ -29,11 +29,7 @@
 		RegisterTransactionTypesForStandardNetwork()
 		// Forbid the usage of MultiSignatureCondition (and thus the multisig feature),
 		// until the blockchain reached a height of 42000 blocks.
-<<<<<<< HEAD
-		RegisterBlockHeightLimitedMultiSignatureCondition()
-=======
-		RegisteredBlockHeightLimitedMultiSignatureCondition(42000)
->>>>>>> 57540ad3
+		RegisterBlockHeightLimitedMultiSignatureCondition(42000)
 
 		// return the standard genesis block and bootstrap peers
 		return daemon.NetworkConfig{
@@ -41,31 +37,26 @@
 			BootstrapPeers: config.GetStandardnetBootstrapPeers(),
 		}, nil
 
-<<<<<<< HEAD
 	case config.NetworkNameTest:
 		// Register the transaction controllers for all transaction versions
 		// supported on the test network
 		RegisterTransactionTypesForTestNetwork()
-=======
-	case testnet:
 		// Use our custom MultiSignatureCondition, just for testing purposes
-		RegisteredBlockHeightLimitedMultiSignatureCondition(0)
+		RegisterBlockHeightLimitedMultiSignatureCondition(0)
 
->>>>>>> 57540ad3
 		// return the testnet genesis block and bootstrap peers
 		return daemon.NetworkConfig{
 			Constants:      config.GetTestnetGenesis(),
 			BootstrapPeers: config.GetTestnetBootstrapPeers(),
 		}, nil
 
-<<<<<<< HEAD
 	case config.NetworkNameDev:
-=======
-	case devnet:
+		// Register the transaction controllers for all transaction versions
+		// supported on the dev network
+		RegisterTransactionTypesForDevNetwork()
 		// Use our custom MultiSignatureCondition, just for testing purposes
-		RegisteredBlockHeightLimitedMultiSignatureCondition(0)
+		RegisterBlockHeightLimitedMultiSignatureCondition(0)
 
->>>>>>> 57540ad3
 		// return the devnet genesis block and bootstrap peers
 		return daemon.NetworkConfig{
 			Constants:      config.GetDevnetGenesis(),
